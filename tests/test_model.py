--- conflicted
+++ resolved
@@ -159,13 +159,8 @@
     wolf = Wolf(model)
     sheep = Sheep(model)
 
-<<<<<<< HEAD
     assert model.agents_by_type[Wolf] == AgentSet([wolf], rng=model.rng)
     assert model.agents_by_type[Sheep] == AgentSet([sheep], rng=model.rng)
-=======
-    assert model.agents_by_type[Wolf] == AgentSet([wolf], random=model.random)
-    assert model.agents_by_type[Sheep] == AgentSet([sheep], random=model.random)
->>>>>>> bad2c96e
     assert len(model.agents_by_type) == 2
 
 
